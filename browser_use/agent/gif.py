from __future__ import annotations

import base64
import io
import logging
import os
import platform
from typing import TYPE_CHECKING

from browser_use.agent.views import AgentHistoryList
<<<<<<< HEAD
from browser_use.browser.session import BLANK_PAGE_SCREENSHOT_PLACEHOLDER
=======
from browser_use.browser.views import PLACEHOLDER_4PX_SCREENSHOT
>>>>>>> ef553dfa
from browser_use.config import CONFIG

if TYPE_CHECKING:
	from PIL import Image, ImageFont

logger = logging.getLogger(__name__)


def decode_unicode_escapes_to_utf8(text: str) -> str:
	"""Handle decoding any unicode escape sequences embedded in a string (needed to render non-ASCII languages like chinese or arabic in the GIF overlay text)"""

	if r'\u' not in text:
		# doesn't have any escape sequences that need to be decoded
		return text

	try:
		# Try to decode Unicode escape sequences
		return text.encode('latin1').decode('unicode_escape')
	except (UnicodeEncodeError, UnicodeDecodeError):
		# logger.debug(f"Failed to decode unicode escape sequences while generating gif text: {text}")
		return text


def create_history_gif(
	task: str,
	history: AgentHistoryList,
	#
	output_path: str = 'agent_history.gif',
	duration: int = 3000,
	show_goals: bool = True,
	show_task: bool = True,
	show_logo: bool = False,
	font_size: int = 40,
	title_font_size: int = 56,
	goal_font_size: int = 44,
	margin: int = 40,
	line_spacing: float = 1.5,
) -> None:
	"""Create a GIF from the agent's history with overlaid task and goal text."""
	if not history.history:
		logger.warning('No history to create GIF from')
		return

	from PIL import Image, ImageFont

	images = []

	# if history is empty or first screenshot is None, we can't create a gif
	if not history.history or not history.history[0].state.screenshot:
		logger.warning('No history or first screenshot to create GIF from')
		return

	# Find the first non-placeholder screenshot
	first_real_screenshot = None
	for item in history.history:
		if item.state.screenshot and item.state.screenshot != BLANK_PAGE_SCREENSHOT_PLACEHOLDER:
			first_real_screenshot = item.state.screenshot
			break

	if not first_real_screenshot:
		logger.warning('No valid screenshots found (all are placeholders)')
		return

	# Try to load nicer fonts
	try:
		# Try different font options in order of preference
		# ArialUni is a font that comes with Office and can render most non-alphabet characters
		font_options = [
			'Microsoft YaHei',  # 微软雅黑
			'SimHei',  # 黑体
			'SimSun',  # 宋体
			'Noto Sans CJK SC',  # 思源黑体
			'WenQuanYi Micro Hei',  # 文泉驿微米黑
			'Helvetica',
			'Arial',
			'DejaVuSans',
			'Verdana',
		]
		font_loaded = False

		for font_name in font_options:
			try:
				if platform.system() == 'Windows':
					# Need to specify the abs font path on Windows
					font_name = os.path.join(CONFIG.WIN_FONT_DIR, font_name + '.ttf')
				regular_font = ImageFont.truetype(font_name, font_size)
				title_font = ImageFont.truetype(font_name, title_font_size)
				goal_font = ImageFont.truetype(font_name, goal_font_size)
				font_loaded = True
				break
			except OSError:
				continue

		if not font_loaded:
			raise OSError('No preferred fonts found')

	except OSError:
		regular_font = ImageFont.load_default()
		title_font = ImageFont.load_default()

		goal_font = regular_font

	# Load logo if requested
	logo = None
	if show_logo:
		try:
			logo = Image.open('./static/browser-use.png')
			# Resize logo to be small (e.g., 40px height)
			logo_height = 150
			aspect_ratio = logo.width / logo.height
			logo_width = int(logo_height * aspect_ratio)
			logo = logo.resize((logo_width, logo_height), Image.Resampling.LANCZOS)
		except Exception as e:
			logger.warning(f'Could not load logo: {e}')

	# Create task frame if requested
	if show_task and task:
<<<<<<< HEAD
		task_frame = _create_task_frame(
			task,
			first_real_screenshot,
			title_font,  # type: ignore
			regular_font,  # type: ignore
			logo,
			line_spacing,
		)
		images.append(task_frame)
=======
		# Find the first non-placeholder screenshot for the task frame
		first_real_screenshot = None
		for item in history.history:
			if item.state.screenshot and item.state.screenshot != PLACEHOLDER_4PX_SCREENSHOT:
				first_real_screenshot = item.state.screenshot
				break

		if first_real_screenshot:
			task_frame = _create_task_frame(
				task,
				first_real_screenshot,
				title_font,  # type: ignore
				regular_font,  # type: ignore
				logo,
				line_spacing,
			)
			images.append(task_frame)
		else:
			logger.warning('No real screenshots found for task frame, skipping task frame')
>>>>>>> ef553dfa

	# Process each history item
	for i, item in enumerate(history.history, 1):
		if not item.state.screenshot:
			continue

		# Skip placeholder screenshots from about:blank pages
<<<<<<< HEAD
		if item.state.screenshot == BLANK_PAGE_SCREENSHOT_PLACEHOLDER:
=======
		# These are 4x4 white PNGs encoded as a specific base64 string
		if item.state.screenshot == PLACEHOLDER_4PX_SCREENSHOT:
			logger.debug(f'Skipping placeholder screenshot from about:blank page at step {i}')
>>>>>>> ef553dfa
			continue

		# Convert base64 screenshot to PIL Image
		img_data = base64.b64decode(item.state.screenshot)
		image = Image.open(io.BytesIO(img_data))

		if show_goals and item.model_output:
			image = _add_overlay_to_image(
				image=image,
				step_number=i,
				goal_text=item.model_output.current_state.next_goal,
				regular_font=regular_font,  # type: ignore
				title_font=title_font,  # type: ignore
				margin=margin,
				logo=logo,
			)

		images.append(image)

	if images:
		# Save the GIF
		images[0].save(
			output_path,
			save_all=True,
			append_images=images[1:],
			duration=duration,
			loop=0,
			optimize=False,
		)
		logger.info(f'Created GIF at {output_path}')
	else:
		logger.warning('No images found in history to create GIF')


def _create_task_frame(
	task: str,
	first_screenshot: str,
	title_font: ImageFont.FreeTypeFont,
	regular_font: ImageFont.FreeTypeFont,
	logo: Image.Image | None = None,
	line_spacing: float = 1.5,
) -> Image.Image:
	"""Create initial frame showing the task."""
	from PIL import Image, ImageDraw, ImageFont

	img_data = base64.b64decode(first_screenshot)
	template = Image.open(io.BytesIO(img_data))
	image = Image.new('RGB', template.size, (0, 0, 0))
	draw = ImageDraw.Draw(image)

	# Calculate vertical center of image
	center_y = image.height // 2

	# Draw task text with dynamic font size based on task length
	margin = 140  # Increased margin
	max_width = image.width - (2 * margin)

	# Dynamic font size calculation based on task length
	# Start with base font size (regular + 16)
	base_font_size = regular_font.size + 16
	min_font_size = max(regular_font.size - 10, 16)  # Don't go below 16pt
	max_font_size = base_font_size  # Cap at the base font size

	# Calculate dynamic font size based on text length and complexity
	# Longer texts get progressively smaller fonts
	text_length = len(task)
	if text_length > 200:
		# For very long text, reduce font size logarithmically
		font_size = max(base_font_size - int(10 * (text_length / 200)), min_font_size)
	else:
		font_size = base_font_size

	larger_font = ImageFont.truetype(regular_font.path, font_size)  # type: ignore

	# Generate wrapped text with the calculated font size
	wrapped_text = _wrap_text(task, larger_font, max_width)

	# Calculate line height with spacing
	line_height = larger_font.size * line_spacing

	# Split text into lines and draw with custom spacing
	lines = wrapped_text.split('\n')
	total_height = line_height * len(lines)

	# Start position for first line
	text_y = center_y - (total_height / 2) + 50  # Shifted down slightly

	for line in lines:
		# Get line width for centering
		line_bbox = draw.textbbox((0, 0), line, font=larger_font)
		text_x = (image.width - (line_bbox[2] - line_bbox[0])) // 2

		draw.text(
			(text_x, text_y),
			line,
			font=larger_font,
			fill=(255, 255, 255),
		)
		text_y += line_height

	# Add logo if provided (top right corner)
	if logo:
		logo_margin = 20
		logo_x = image.width - logo.width - logo_margin
		image.paste(logo, (logo_x, logo_margin), logo if logo.mode == 'RGBA' else None)

	return image


def _add_overlay_to_image(
	image: Image.Image,
	step_number: int,
	goal_text: str,
	regular_font: ImageFont.FreeTypeFont,
	title_font: ImageFont.FreeTypeFont,
	margin: int,
	logo: Image.Image | None = None,
	display_step: bool = True,
	text_color: tuple[int, int, int, int] = (255, 255, 255, 255),
	text_box_color: tuple[int, int, int, int] = (0, 0, 0, 255),
) -> Image.Image:
	"""Add step number and goal overlay to an image."""

	from PIL import Image, ImageDraw

	goal_text = decode_unicode_escapes_to_utf8(goal_text)
	image = image.convert('RGBA')
	txt_layer = Image.new('RGBA', image.size, (0, 0, 0, 0))
	draw = ImageDraw.Draw(txt_layer)
	if display_step:
		# Add step number (bottom left)
		step_text = str(step_number)
		step_bbox = draw.textbbox((0, 0), step_text, font=title_font)
		step_width = step_bbox[2] - step_bbox[0]
		step_height = step_bbox[3] - step_bbox[1]

		# Position step number in bottom left
		x_step = margin + 10  # Slight additional offset from edge
		y_step = image.height - margin - step_height - 10  # Slight offset from bottom

		# Draw rounded rectangle background for step number
		padding = 20  # Increased padding
		step_bg_bbox = (
			x_step - padding,
			y_step - padding,
			x_step + step_width + padding,
			y_step + step_height + padding,
		)
		draw.rounded_rectangle(
			step_bg_bbox,
			radius=15,  # Add rounded corners
			fill=text_box_color,
		)

		# Draw step number
		draw.text(
			(x_step, y_step),
			step_text,
			font=title_font,
			fill=text_color,
		)

	# Draw goal text (centered, bottom)
	max_width = image.width - (4 * margin)
	wrapped_goal = _wrap_text(goal_text, title_font, max_width)
	goal_bbox = draw.multiline_textbbox((0, 0), wrapped_goal, font=title_font)
	goal_width = goal_bbox[2] - goal_bbox[0]
	goal_height = goal_bbox[3] - goal_bbox[1]

	# Center goal text horizontally, place above step number
	x_goal = (image.width - goal_width) // 2
	y_goal = y_step - goal_height - padding * 4  # More space between step and goal

	# Draw rounded rectangle background for goal
	padding_goal = 25  # Increased padding for goal
	goal_bg_bbox = (
		x_goal - padding_goal,  # Remove extra space for logo
		y_goal - padding_goal,
		x_goal + goal_width + padding_goal,
		y_goal + goal_height + padding_goal,
	)
	draw.rounded_rectangle(
		goal_bg_bbox,
		radius=15,  # Add rounded corners
		fill=text_box_color,
	)

	# Draw goal text
	draw.multiline_text(
		(x_goal, y_goal),
		wrapped_goal,
		font=title_font,
		fill=text_color,
		align='center',
	)

	# Add logo if provided (top right corner)
	if logo:
		logo_layer = Image.new('RGBA', image.size, (0, 0, 0, 0))
		logo_margin = 20
		logo_x = image.width - logo.width - logo_margin
		logo_layer.paste(logo, (logo_x, logo_margin), logo if logo.mode == 'RGBA' else None)
		txt_layer = Image.alpha_composite(logo_layer, txt_layer)

	# Composite and convert
	result = Image.alpha_composite(image, txt_layer)
	return result.convert('RGB')


def _wrap_text(text: str, font: ImageFont.FreeTypeFont, max_width: int) -> str:
	"""
	Wrap text to fit within a given width.

	Args:
	    text: Text to wrap
	    font: Font to use for text
	    max_width: Maximum width in pixels

	Returns:
	    Wrapped text with newlines
	"""
	text = decode_unicode_escapes_to_utf8(text)
	words = text.split()
	lines = []
	current_line = []

	for word in words:
		current_line.append(word)
		line = ' '.join(current_line)
		bbox = font.getbbox(line)
		if bbox[2] > max_width:
			if len(current_line) == 1:
				lines.append(current_line.pop())
			else:
				current_line.pop()
				lines.append(' '.join(current_line))
				current_line = [word]

	if current_line:
		lines.append(' '.join(current_line))

	return '\n'.join(lines)<|MERGE_RESOLUTION|>--- conflicted
+++ resolved
@@ -8,11 +8,7 @@
 from typing import TYPE_CHECKING
 
 from browser_use.agent.views import AgentHistoryList
-<<<<<<< HEAD
-from browser_use.browser.session import BLANK_PAGE_SCREENSHOT_PLACEHOLDER
-=======
 from browser_use.browser.views import PLACEHOLDER_4PX_SCREENSHOT
->>>>>>> ef553dfa
 from browser_use.config import CONFIG
 
 if TYPE_CHECKING:
@@ -68,7 +64,8 @@
 	# Find the first non-placeholder screenshot
 	first_real_screenshot = None
 	for item in history.history:
-		if item.state.screenshot and item.state.screenshot != BLANK_PAGE_SCREENSHOT_PLACEHOLDER:
+		if item.state.screenshot and item.state.screenshot != 
+    :
 			first_real_screenshot = item.state.screenshot
 			break
 
@@ -130,17 +127,6 @@
 
 	# Create task frame if requested
 	if show_task and task:
-<<<<<<< HEAD
-		task_frame = _create_task_frame(
-			task,
-			first_real_screenshot,
-			title_font,  # type: ignore
-			regular_font,  # type: ignore
-			logo,
-			line_spacing,
-		)
-		images.append(task_frame)
-=======
 		# Find the first non-placeholder screenshot for the task frame
 		first_real_screenshot = None
 		for item in history.history:
@@ -160,7 +146,6 @@
 			images.append(task_frame)
 		else:
 			logger.warning('No real screenshots found for task frame, skipping task frame')
->>>>>>> ef553dfa
 
 	# Process each history item
 	for i, item in enumerate(history.history, 1):
@@ -168,13 +153,9 @@
 			continue
 
 		# Skip placeholder screenshots from about:blank pages
-<<<<<<< HEAD
-		if item.state.screenshot == BLANK_PAGE_SCREENSHOT_PLACEHOLDER:
-=======
 		# These are 4x4 white PNGs encoded as a specific base64 string
 		if item.state.screenshot == PLACEHOLDER_4PX_SCREENSHOT:
 			logger.debug(f'Skipping placeholder screenshot from about:blank page at step {i}')
->>>>>>> ef553dfa
 			continue
 
 		# Convert base64 screenshot to PIL Image
