--- conflicted
+++ resolved
@@ -145,7 +145,6 @@
 	bubus_logger.addHandler(console)
 	bubus_logger.setLevel(logging.INFO if log_type == 'result' else log_level)
 
-<<<<<<< HEAD
 	# Configure CDP logging using cdp_use's setup function
 	# This enables the formatted CDP output using CDP_LOGGING_LEVEL environment variable
 	# Convert CDP_LOGGING_LEVEL string to logging level
@@ -158,31 +157,6 @@
 		# Use the CDP-specific logging level
 		setup_cdp_logging(
 			level=cdp_level,
-=======
-	# Configure CDP logging using separate CDP_LOGGING_LEVEL
-	cdp_log_type = CONFIG.CDP_LOGGING_LEVEL.lower()
-
-	# Determine the CDP log level to use
-	if cdp_log_type == 'result':
-		cdp_log_level = 35  # RESULT level value
-	elif cdp_log_type == 'debug':
-		cdp_log_level = logging.DEBUG
-	elif cdp_log_type == 'info':
-		cdp_log_level = logging.INFO
-	elif cdp_log_type == 'warning':
-		cdp_log_level = logging.WARNING
-	elif cdp_log_type == 'error':
-		cdp_log_level = logging.ERROR
-	else:
-		cdp_log_level = logging.ERROR  # Default to ERROR
-
-	try:
-		from cdp_use.logging import setup_cdp_logging  # type: ignore
-
-		# Use CDP-specific level instead of browser_use level
-		setup_cdp_logging(
-			level=cdp_log_level,
->>>>>>> da3dba6d
 			stream=stream or sys.stdout,
 			format_string='%(levelname)-8s [%(name)s] %(message)s' if log_type != 'result' else '%(message)s',
 		)
@@ -197,11 +171,7 @@
 		]
 		for logger_name in cdp_loggers:
 			cdp_logger = logging.getLogger(logger_name)
-<<<<<<< HEAD
 			cdp_logger.setLevel(cdp_level)
-=======
-			cdp_logger.setLevel(cdp_log_level)
->>>>>>> da3dba6d
 			cdp_logger.addHandler(console)
 			cdp_logger.propagate = False
 
